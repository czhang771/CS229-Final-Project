--- conflicted
+++ resolved
@@ -214,20 +214,14 @@
     # non terminal reward basically doesn't work!
     k = 5
     device = torch.device("cuda" if torch.cuda.is_available() else "cpu")
-<<<<<<< HEAD
     env = IPDEnvironment(payoff_matrix = PAYOFF_MATRIX, num_rounds=1000, k = k)
     opponent = Strong() 
-=======
-    env = IPDEnvironment(payoff_matrix = PAYOFF_MATRIX, num_rounds = 100, k = k)
-    opponent = TFT() 
->>>>>>> 3cdbd6f5
     
     # # POLICY GRADIENTS EXAMPLES
     # # learner = PolicyGradientLearner(LogReg(d_input = STATE_DIM * k, d_output = NUM_ACTIONS), device, "adam", terminal = False, param_dict = {"lr": 0.05})
     learner = PolicyGradientLearner(MLP(d_input = STATE_DIM * k, d_output = NUM_ACTIONS, d_hidden = [4 * k, 4 * k]), device, "adamw", terminal = False, param_dict = {"lr": 0.01})
     # learner = PolicyGradientLearner(LSTM(d_input = STATE_DIM, d_output = NUM_ACTIONS, d_hidden = [8 * STATE_DIM, 4 * STATE_DIM]), device, "adamw", terminal = True, param_dict = {"lr": 0.01})
     trainer = Trainer(env, learner, opponent, k = k, gamma = 0.99, random_threshold = 0.8, min_epsilon = 0.5)
-<<<<<<< HEAD
     trainer.train_MC(epochs = 1, num_games = 5, game_length = 20)
     print(f"✅ Final Score for Agent: {env.payoff1}")
     print(f"✅ Final Score for Opponent: {env.payoff2}")
@@ -241,23 +235,10 @@
     # critic = MLP(d_input = STATE_DIM * k, d_output = NUM_ACTIONS, d_hidden = [8 * k, 4 * k, 4 * k])
     #actor = LSTM(d_input = STATE_DIM, d_output = NUM_ACTIONS, d_hidden = [4 * STATE_DIM, 8 * STATE_DIM, 4 * STATE_DIM])
     #critic = LSTM(d_input = STATE_DIM, d_output = NUM_ACTIONS, d_hidden = [4 * STATE_DIM, 8 * STATE_DIM, 4 * STATE_DIM])
-=======
-    trainer.train_MC(epochs = 40, num_games = 10, game_length = 20)
-    trainer.evaluate(game_length = 20, num_games = 10, eval_opponent = Du())
-
-    # ACTOR-CRITIC EXAMPLES
-    # actor = LogReg(d_input = STATE_DIM * k, d_output = NUM_ACTIONS)
-    # critic = LogReg(d_input = STATE_DIM * k, d_output = NUM_ACTIONS)
-    # # actor = MLP(d_input = STATE_DIM * k, d_output = NUM_ACTIONS, d_hidden = [4 * k, 4 * k])
-    # # critic = MLP(d_input = STATE_DIM * k, d_output = NUM_ACTIONS, d_hidden = [8 * k, 4 * k, 4 * k])
-    # actor = LSTM(d_input = STATE_DIM, d_output = NUM_ACTIONS, d_hidden = [4 * STATE_DIM, 8 * STATE_DIM, 4 * STATE_DIM])
-    # critic = LSTM(d_input = STATE_DIM, d_output = NUM_ACTIONS, d_hidden = [4 * STATE_DIM, 8 * STATE_DIM, 4 * STATE_DIM])
->>>>>>> 3cdbd6f5
 
     # # IT REALLY WORKS A LOT BETTER IF THE THE CRITIC IS AN LSTM
     # # THE HYPERPARAMETER TUNING IS REALLY ANNOYING
 
-<<<<<<< HEAD
     # TODO:
     # make LSTM only use actual history (not padding)
     # figure out a better way than padding?
@@ -269,35 +250,15 @@
                                  terminal = False, 
                                  param_dict = {"actor": {"lr": 0.005, "scheduler_type":"exponential", "scheduler_params": {"gamma": 0.999}},
                                                 "critic": {"lr": 0.001, "scheduler_type":"exponential", "scheduler_params": {"gamma": 0.999}} })
-=======
-    # # TODO:
-    # # make LSTM only use actual history (not padding)
-    # # figure out a better way than padding?
-
-    # learner = ActorCriticLearner(actor, critic, device, 
-    #                              actor_optimizer = "adamw", 
-    #                              critic_optimizer = "adamw", 
-    #                              terminal = False, 
-    #                              param_dict = {"actor": {"lr": 0.005, "scheduler_type":"exponential", "scheduler_params": {"gamma": 0.999}},
-    #                                             "critic": {"lr": 0.001, "scheduler_type":"exponential", "scheduler_params": {"gamma": 0.999}} })
->>>>>>> 3cdbd6f5
     
     # trainer = Trainer(env, learner, opponent, k = k, gamma = 0.99, random_threshold = 0.8, min_epsilon = 0.1)
     
     # trainer.train_AC(epochs = 100, game_length = 20, num_games = 10, batch_size = 10)
     
-<<<<<<< HEAD
     fig, ax = plt.subplots(3, 1)
     ax[0].plot(trainer.score_history)
     ax[1].plot([x[0] for x in trainer.loss_history])
     ax[2].plot([x[1] for x in trainer.loss_history])
     plt.show()
 
-"""
-=======
-    # fig, ax = plt.subplots(3, 1)
-    # ax[0].plot(trainer.score_history)
-    # ax[1].plot([x[0] for x in trainer.loss_history])
-    # ax[2].plot([x[1] for x in trainer.loss_history])
-    # plt.show()
->>>>>>> 3cdbd6f5
+"""